use crate::{get_metadata_key, MetadataKey};
use ::value::Value;
use vrl::prelude::*;
<<<<<<< HEAD
use vrl::state::{ExternalEnv, LocalEnv};
=======
use vrl::query::Target as QueryTarget;
use vrl::state::TypeState;
>>>>>>> 7a887d40

fn set_metadata_field(
    ctx: &mut Context,
    key: &MetadataKey,
    value: Value,
) -> std::result::Result<Value, ExpressionError> {
    Ok(match key {
        MetadataKey::Legacy(key) => {
            let str_value = value.as_str().expect("must be a string");
            ctx.target_mut().insert_secret(key, str_value.as_ref());
            Value::Null
        }
        MetadataKey::Query(path) => {
            ctx.target_mut().target_insert(path, value)?;
            Value::Null
        }
    })
}

#[derive(Clone, Copy, Debug)]
pub struct SetMetadataField;

impl Function for SetMetadataField {
    fn identifier(&self) -> &'static str {
        "set_metadata_field"
    }

    fn parameters(&self) -> &'static [Parameter] {
        &[
            Parameter {
                keyword: "key",
                kind: kind::ANY,
                required: true,
            },
            Parameter {
                keyword: "value",
                kind: kind::ANY,
                required: true,
            },
        ]
    }

    fn examples(&self) -> &'static [Example] {
        &[Example {
            title: "Sets the datadog api key",
            source: r#"set_metadata_field("datadog_api_key", "abc123")"#,
            result: Ok("null"),
        }]
    }

    fn compile(
        &self,
        state: &TypeState,
        ctx: &mut FunctionCompileContext,
        mut arguments: ArgumentList,
    ) -> Compiled {
        let key = get_metadata_key(&mut arguments)?;
        let value = arguments.required_expr("value");
        let value_type_def = value.type_def(state);

<<<<<<< HEAD
        if let MetadataKey::Query(target_path) = &key {
            if external.is_read_only_path(&target_path) {
=======
        if let MetadataKey::Query(query) = &key {
            if ctx.is_read_only_metadata_path(query.path()) {
>>>>>>> 7a887d40
                return Err(vrl::function::Error::ReadOnlyMutation {
                    context: format!("{} is read-only, and cannot be modified", target_path),
                }
                    .into());
            }
        }

        // for backwards compatibility, make sure value is a string when using legacy.
        if matches!(key, MetadataKey::Legacy(_)) && !value_type_def.is_bytes() {
            return Err(vrl::function::Error::UnexpectedExpression {
                keyword: "value",
                expected: "string",
                expr: value,
            }
            .into());
        }

        Ok(Box::new(SetMetadataFieldFn {
            key,
            value: Box::new(value),
        }))
    }
}

#[derive(Debug, Clone)]
struct SetMetadataFieldFn {
    key: MetadataKey,
    value: Box<dyn Expression>,
}

impl Expression for SetMetadataFieldFn {
    fn resolve(&self, ctx: &mut Context) -> Resolved {
        let value = self.value.resolve(ctx)?;
        set_metadata_field(ctx, &self.key, value)
    }

    fn type_info(&self, state: &TypeState) -> TypeInfo {
        let mut state = state.clone();

<<<<<<< HEAD
    fn update_state(
        &mut self,
        local: &mut LocalEnv,
        external: &mut ExternalEnv,
    ) -> std::result::Result<(), ExpressionError> {
        if let MetadataKey::Query(target_path) = &self.key {
            let insert_type = self.value.type_def((local, external)).kind().clone();
            let mut new_type = external.kind(target_path.prefix);
            new_type.insert(&target_path.path, insert_type);
            external.update_metadata(new_type);
=======
        if let MetadataKey::Query(query) = &self.key {
            let insert_type = self.value.apply_type_info(&mut state).kind().clone();

            match query.target() {
                QueryTarget::External => {
                    let mut new_type = state.external.metadata_kind().clone();
                    new_type.insert(query.path(), insert_type);
                    state.external.update_metadata(new_type);
                }
                QueryTarget::Container(_)
                | QueryTarget::FunctionCall(_)
                | QueryTarget::Internal(_) => unreachable!("only external queries are allowed"),
            }
>>>>>>> 7a887d40
        }

        TypeInfo::new(state, TypeDef::null())
    }
}<|MERGE_RESOLUTION|>--- conflicted
+++ resolved
@@ -1,12 +1,7 @@
 use crate::{get_metadata_key, MetadataKey};
 use ::value::Value;
 use vrl::prelude::*;
-<<<<<<< HEAD
-use vrl::state::{ExternalEnv, LocalEnv};
-=======
-use vrl::query::Target as QueryTarget;
 use vrl::state::TypeState;
->>>>>>> 7a887d40
 
 fn set_metadata_field(
     ctx: &mut Context,
@@ -67,13 +62,8 @@
         let value = arguments.required_expr("value");
         let value_type_def = value.type_def(state);
 
-<<<<<<< HEAD
         if let MetadataKey::Query(target_path) = &key {
-            if external.is_read_only_path(&target_path) {
-=======
-        if let MetadataKey::Query(query) = &key {
-            if ctx.is_read_only_metadata_path(query.path()) {
->>>>>>> 7a887d40
+            if ctx.is_read_only_path(&target_path) {
                 return Err(vrl::function::Error::ReadOnlyMutation {
                     context: format!("{} is read-only, and cannot be modified", target_path),
                 }
@@ -113,34 +103,12 @@
     fn type_info(&self, state: &TypeState) -> TypeInfo {
         let mut state = state.clone();
 
-<<<<<<< HEAD
-    fn update_state(
-        &mut self,
-        local: &mut LocalEnv,
-        external: &mut ExternalEnv,
-    ) -> std::result::Result<(), ExpressionError> {
         if let MetadataKey::Query(target_path) = &self.key {
-            let insert_type = self.value.type_def((local, external)).kind().clone();
-            let mut new_type = external.kind(target_path.prefix);
+            let insert_type = self.value.apply_type_info(&mut state).kind().clone();
+            let mut new_type = state.external.kind(target_path.prefix);
             new_type.insert(&target_path.path, insert_type);
-            external.update_metadata(new_type);
-=======
-        if let MetadataKey::Query(query) = &self.key {
-            let insert_type = self.value.apply_type_info(&mut state).kind().clone();
-
-            match query.target() {
-                QueryTarget::External => {
-                    let mut new_type = state.external.metadata_kind().clone();
-                    new_type.insert(query.path(), insert_type);
-                    state.external.update_metadata(new_type);
-                }
-                QueryTarget::Container(_)
-                | QueryTarget::FunctionCall(_)
-                | QueryTarget::Internal(_) => unreachable!("only external queries are allowed"),
-            }
->>>>>>> 7a887d40
+            state.external.update_metadata(new_type);
         }
-
         TypeInfo::new(state, TypeDef::null())
     }
 }