use std::fmt;

use diagnostic::{DiagnosticMessage, Label, Note};
use dyn_clone::{clone_trait_object, DynClone};
use value::Value;

use crate::{
    state::{ExternalEnv, LocalEnv},
    BatchContext, Context, Span, TypeDef,
};

#[cfg(feature = "expr-abort")]
mod abort;
mod array;
mod block;
mod function_argument;
mod group;
#[cfg(feature = "expr-if_statement")]
mod if_statement;
mod levenstein;
mod noop;
#[cfg(feature = "expr-unary")]
mod not;
mod object;
#[cfg(feature = "expr-op")]
mod op;
#[cfg(feature = "expr-unary")]
mod unary;
mod variable;

#[cfg(feature = "expr-assignment")]
pub(crate) mod assignment;
pub(crate) mod container;
#[cfg(feature = "expr-function_call")]
pub(crate) mod function_call;
#[cfg(feature = "expr-literal")]
pub(crate) mod literal;
#[cfg(feature = "expr-if_statement")]
pub(crate) mod predicate;
#[cfg(feature = "expr-query")]
pub(crate) mod query;

pub use core::{ExpressionError, Resolved};

#[cfg(feature = "expr-abort")]
pub use abort::Abort;
pub use array::Array;
#[cfg(feature = "expr-assignment")]
pub use assignment::Assignment;
pub use block::Block;
pub use container::{Container, Variant};
pub use function_argument::FunctionArgument;
#[cfg(feature = "expr-function_call")]
pub use function_call::FunctionCall;
pub use group::Group;
#[cfg(feature = "expr-if_statement")]
pub use if_statement::IfStatement;
#[cfg(feature = "expr-literal")]
pub use literal::Literal;
pub use noop::Noop;
#[cfg(feature = "expr-unary")]
pub use not::Not;
pub use object::Object;
#[cfg(feature = "expr-op")]
pub use op::Op;
#[cfg(feature = "expr-if_statement")]
pub use predicate::Predicate;
#[cfg(feature = "expr-query")]
pub use query::{Query, Target};
#[cfg(feature = "expr-unary")]
pub use unary::Unary;
pub use variable::Variable;

pub trait Expression: Send + Sync + fmt::Debug + DynClone {
    /// Resolve an expression to a concrete [`Value`].
    ///
    /// This method is executed at runtime.
    ///
    /// An expression is allowed to fail, which aborts the running program.
    fn resolve(&self, ctx: &mut Context) -> Resolved;

<<<<<<< HEAD
    /// Emit LLVM IR that computes the `Value` for this expression.
    #[cfg(feature = "llvm")]
    fn emit_llvm<'ctx>(
        &self,
        _: (&mut LocalEnv, &mut ExternalEnv),
        _: &mut crate::llvm::Context<'ctx>,
    ) -> Result<(), String> {
        Err("Called `emit_llvm` on an expression which is not supposed to emit LLVM IR".into())
=======
    /// Resolve a batch of expression to concrete [`Value`]s.
    ///
    /// This method is executed at runtime.
    ///
    /// An expression is allowed to fail, which aborts the running program.
    fn resolve_batch(&mut self, ctx: &mut BatchContext, selection_vector: &[usize]) {
        for index in selection_vector {
            let index = *index;
            let target = &mut *ctx.targets[index];
            let state = &mut ctx.states[index];
            let mut context = Context::new(target, state, &ctx.timezone);

            ctx.resolved_values[index] = self.resolve(&mut context);
        }
>>>>>>> 70940ac5
    }

    /// Resolve an expression to a value without any context, if possible.
    ///
    /// This returns `Some` for static expressions, or `None` for dynamic expressions.
    fn as_value(&self) -> Option<Value> {
        None
    }

    /// Resolve an expression to its [`TypeDef`] type definition.
    ///
    /// This method is executed at compile-time.
    fn type_def(&self, state: (&LocalEnv, &ExternalEnv)) -> TypeDef;

    /// Updates the state if necessary.
    /// By default it does nothing.
    fn update_state(
        &mut self,
        _local: &mut LocalEnv,
        _external: &mut ExternalEnv,
    ) -> Result<(), ExpressionError> {
        Ok(())
    }

    /// Format the expression into a consistent style.
    ///
    /// This defaults to not formatting, so that function implementations don't
    /// need to care about formatting (this is handled by the internal function
    /// call expression).
    fn format(&self) -> Option<String> {
        None
    }
}

clone_trait_object!(Expression);

#[derive(Debug, Clone, PartialEq)]
pub enum Expr {
    #[cfg(feature = "expr-literal")]
    Literal(Literal),
    Container(Container),
    #[cfg(feature = "expr-if_statement")]
    IfStatement(IfStatement),
    #[cfg(feature = "expr-op")]
    Op(Op),
    #[cfg(feature = "expr-assignment")]
    Assignment(Assignment),
    #[cfg(feature = "expr-query")]
    Query(Query),
    #[cfg(feature = "expr-function_call")]
    FunctionCall(FunctionCall),
    Variable(Variable),
    Noop(Noop),
    #[cfg(feature = "expr-unary")]
    Unary(Unary),
    #[cfg(feature = "expr-abort")]
    Abort(Abort),
}

impl Expr {
    pub fn as_str(&self) -> &str {
        use container::Variant::{Array, Block, Group, Object};
        use Expr::{
            Abort, Assignment, Container, FunctionCall, IfStatement, Literal, Noop, Op, Query,
            Unary, Variable,
        };

        match self {
            #[cfg(feature = "expr-literal")]
            Literal(..) => "literal",
            Container(v) => match &v.variant {
                Group(..) => "group",
                Block(..) => "block",
                Array(..) => "array",
                Object(..) => "object",
            },
            #[cfg(feature = "expr-if_statement")]
            IfStatement(..) => "if-statement",
            #[cfg(feature = "expr-op")]
            Op(..) => "operation",
            #[cfg(feature = "expr-assignment")]
            Assignment(..) => "assignment",
            #[cfg(feature = "expr-query")]
            Query(..) => "query",
            #[cfg(feature = "expr-function_call")]
            FunctionCall(..) => "function call",
            Variable(..) => "variable call",
            Noop(..) => "noop",
            #[cfg(feature = "expr-unary")]
            Unary(..) => "unary operation",
            #[cfg(feature = "expr-abort")]
            Abort(..) => "abort operation",
        }
    }

    #[cfg(feature = "expr-literal")]
    pub fn as_literal(&self, keyword: &'static str) -> Result<Value, super::function::Error> {
        let literal = match self {
            #[cfg(feature = "expr-literal")]
            Expr::Literal(literal) => Ok(literal.clone()),
            Expr::Variable(var) if var.value().is_some() => {
                match var.value().unwrap().clone().into() {
                    Expr::Literal(literal) => Ok(literal),
                    expr => Err(super::function::Error::UnexpectedExpression {
                        keyword,
                        expected: "literal",
                        expr,
                    }),
                }
            }
            expr => Err(super::function::Error::UnexpectedExpression {
                keyword,
                expected: "literal",
                expr: expr.clone(),
            }),
        }?;

        match literal.as_value() {
            Some(value) => Ok(value),
            None => Err(super::function::Error::UnexpectedExpression {
                keyword,
                expected: "literal",
                expr: self.clone(),
            }),
        }
    }

    #[cfg(not(feature = "expr-literal"))]
    pub fn as_literal(&self, keyword: &'static str) -> Result<Value, super::function::Error> {
        Err(super::function::Error::UnexpectedExpression {
            keyword,
            expected: "literal",
            expr: self.clone(),
        })
    }

    pub fn as_enum(
        &self,
        keyword: &'static str,
        variants: Vec<Value>,
    ) -> Result<Value, super::function::Error> {
        let value = self.as_literal(keyword)?;
        variants.iter().find(|v| **v == value).cloned().ok_or(
            super::function::Error::InvalidEnumVariant {
                keyword,
                value,
                variants,
            },
        )
    }
}

impl Expression for Expr {
    fn resolve(&self, ctx: &mut Context) -> Resolved {
        use Expr::{
            Abort, Assignment, Container, FunctionCall, IfStatement, Literal, Noop, Op, Query,
            Unary, Variable,
        };

        match self {
            #[cfg(feature = "expr-literal")]
            Literal(v) => v.resolve(ctx),
            Container(v) => v.resolve(ctx),
            #[cfg(feature = "expr-if_statement")]
            IfStatement(v) => v.resolve(ctx),
            #[cfg(feature = "expr-op")]
            Op(v) => v.resolve(ctx),
            #[cfg(feature = "expr-assignment")]
            Assignment(v) => v.resolve(ctx),
            #[cfg(feature = "expr-query")]
            Query(v) => v.resolve(ctx),
            #[cfg(feature = "expr-function_call")]
            FunctionCall(v) => v.resolve(ctx),
            Variable(v) => v.resolve(ctx),
            Noop(v) => v.resolve(ctx),
            #[cfg(feature = "expr-unary")]
            Unary(v) => v.resolve(ctx),
            #[cfg(feature = "expr-abort")]
            Abort(v) => v.resolve(ctx),
        }
    }

    fn resolve_batch(&mut self, ctx: &mut BatchContext, selection_vector: &[usize]) {
        use Expr::{
            Abort, Assignment, Container, FunctionCall, IfStatement, Literal, Noop, Op, Query,
            Unary, Variable,
        };

        match self {
            #[cfg(feature = "expr-literal")]
            Literal(v) => v.resolve_batch(ctx, selection_vector),
            Container(v) => v.resolve_batch(ctx, selection_vector),
            #[cfg(feature = "expr-if_statement")]
            IfStatement(v) => v.resolve_batch(ctx, selection_vector),
            #[cfg(feature = "expr-op")]
            Op(v) => v.resolve_batch(ctx, selection_vector),
            #[cfg(feature = "expr-assignment")]
            Assignment(v) => v.resolve_batch(ctx, selection_vector),
            #[cfg(feature = "expr-query")]
            Query(v) => v.resolve_batch(ctx, selection_vector),
            #[cfg(feature = "expr-function_call")]
            FunctionCall(v) => v.resolve_batch(ctx, selection_vector),
            Variable(v) => v.resolve_batch(ctx, selection_vector),
            Noop(v) => v.resolve_batch(ctx, selection_vector),
            #[cfg(feature = "expr-unary")]
            Unary(v) => v.resolve_batch(ctx, selection_vector),
            #[cfg(feature = "expr-abort")]
            Abort(v) => v.resolve_batch(ctx, selection_vector),
        }
    }

    fn as_value(&self) -> Option<Value> {
        use Expr::{
            Abort, Assignment, Container, FunctionCall, IfStatement, Literal, Noop, Op, Query,
            Unary, Variable,
        };

        match self {
            #[cfg(feature = "expr-literal")]
            Literal(v) => Expression::as_value(v),
            Container(v) => Expression::as_value(v),
            #[cfg(feature = "expr-if_statement")]
            IfStatement(v) => Expression::as_value(v),
            #[cfg(feature = "expr-op")]
            Op(v) => Expression::as_value(v),
            #[cfg(feature = "expr-assignment")]
            Assignment(v) => Expression::as_value(v),
            #[cfg(feature = "expr-query")]
            Query(v) => Expression::as_value(v),
            #[cfg(feature = "expr-function_call")]
            FunctionCall(v) => Expression::as_value(v),
            Variable(v) => Expression::as_value(v),
            Noop(v) => Expression::as_value(v),
            #[cfg(feature = "expr-unary")]
            Unary(v) => Expression::as_value(v),
            #[cfg(feature = "expr-abort")]
            Abort(v) => Expression::as_value(v),
        }
    }

    fn type_def(&self, state: (&LocalEnv, &ExternalEnv)) -> TypeDef {
        use Expr::{
            Abort, Assignment, Container, FunctionCall, IfStatement, Literal, Noop, Op, Query,
            Unary, Variable,
        };

        match self {
            #[cfg(feature = "expr-literal")]
            Literal(v) => v.type_def(state),
            Container(v) => v.type_def(state),
            #[cfg(feature = "expr-if_statement")]
            IfStatement(v) => v.type_def(state),
            #[cfg(feature = "expr-op")]
            Op(v) => v.type_def(state),
            #[cfg(feature = "expr-assignment")]
            Assignment(v) => v.type_def(state),
            #[cfg(feature = "expr-query")]
            Query(v) => v.type_def(state),
            #[cfg(feature = "expr-function_call")]
            FunctionCall(v) => v.type_def(state),
            Variable(v) => v.type_def(state),
            Noop(v) => v.type_def(state),
            #[cfg(feature = "expr-unary")]
            Unary(v) => v.type_def(state),
            #[cfg(feature = "expr-abort")]
            Abort(v) => v.type_def(state),
        }
    }

    #[cfg(feature = "llvm")]
    fn emit_llvm<'ctx>(
        &self,
        state: (&mut LocalEnv, &mut ExternalEnv),
        ctx: &mut crate::llvm::Context<'ctx>,
    ) -> Result<(), String> {
        use Expr::{
            Abort, Assignment, Container, FunctionCall, IfStatement, Literal, Noop, Op, Query,
            Unary, Variable,
        };

        match self {
            #[cfg(feature = "expr-literal")]
            Literal(v) => v.emit_llvm(state, ctx),
            Container(v) => v.emit_llvm(state, ctx),
            #[cfg(feature = "expr-if_statement")]
            IfStatement(v) => v.emit_llvm(state, ctx),
            #[cfg(feature = "expr-op")]
            Op(v) => v.emit_llvm(state, ctx),
            #[cfg(feature = "expr-assignment")]
            Assignment(v) => v.emit_llvm(state, ctx),
            #[cfg(feature = "expr-query")]
            Query(v) => v.emit_llvm(state, ctx),
            #[cfg(feature = "expr-function_call")]
            FunctionCall(v) => v.emit_llvm(state, ctx),
            Variable(v) => v.emit_llvm(state, ctx),
            Noop(v) => v.emit_llvm(state, ctx),
            #[cfg(feature = "expr-unary")]
            Unary(v) => v.emit_llvm(state, ctx),
            #[cfg(feature = "expr-abort")]
            Abort(v) => v.emit_llvm(state, ctx),
        }
    }
}

impl fmt::Display for Expr {
    fn fmt(&self, f: &mut fmt::Formatter<'_>) -> fmt::Result {
        use Expr::{
            Abort, Assignment, Container, FunctionCall, IfStatement, Literal, Noop, Op, Query,
            Unary, Variable,
        };

        match self {
            #[cfg(feature = "expr-literal")]
            Literal(v) => v.fmt(f),
            Container(v) => v.fmt(f),
            #[cfg(feature = "expr-if_statement")]
            IfStatement(v) => v.fmt(f),
            #[cfg(feature = "expr-op")]
            Op(v) => v.fmt(f),
            #[cfg(feature = "expr-assignment")]
            Assignment(v) => v.fmt(f),
            #[cfg(feature = "expr-query")]
            Query(v) => v.fmt(f),
            #[cfg(feature = "expr-function_call")]
            FunctionCall(v) => v.fmt(f),
            Variable(v) => v.fmt(f),
            Noop(v) => v.fmt(f),
            #[cfg(feature = "expr-unary")]
            Unary(v) => v.fmt(f),
            #[cfg(feature = "expr-abort")]
            Abort(v) => v.fmt(f),
        }
    }
}

// -----------------------------------------------------------------------------

#[cfg(feature = "expr-literal")]
impl From<Literal> for Expr {
    fn from(literal: Literal) -> Self {
        Expr::Literal(literal)
    }
}

impl From<Container> for Expr {
    fn from(container: Container) -> Self {
        Expr::Container(container)
    }
}

#[cfg(feature = "expr-if_statement")]
impl From<IfStatement> for Expr {
    fn from(if_statement: IfStatement) -> Self {
        Expr::IfStatement(if_statement)
    }
}

#[cfg(feature = "expr-op")]
impl From<Op> for Expr {
    fn from(op: Op) -> Self {
        Expr::Op(op)
    }
}

#[cfg(feature = "expr-assignment")]
impl From<Assignment> for Expr {
    fn from(assignment: Assignment) -> Self {
        Expr::Assignment(assignment)
    }
}

#[cfg(feature = "expr-query")]
impl From<Query> for Expr {
    fn from(query: Query) -> Self {
        Expr::Query(query)
    }
}

#[cfg(feature = "expr-function_call")]
impl From<FunctionCall> for Expr {
    fn from(function_call: FunctionCall) -> Self {
        Expr::FunctionCall(function_call)
    }
}

impl From<Variable> for Expr {
    fn from(variable: Variable) -> Self {
        Expr::Variable(variable)
    }
}

impl From<Noop> for Expr {
    fn from(noop: Noop) -> Self {
        Expr::Noop(noop)
    }
}

#[cfg(feature = "expr-unary")]
impl From<Unary> for Expr {
    fn from(unary: Unary) -> Self {
        Expr::Unary(unary)
    }
}

#[cfg(feature = "expr-abort")]
impl From<Abort> for Expr {
    fn from(abort: Abort) -> Self {
        Expr::Abort(abort)
    }
}

#[cfg(feature = "expr-literal")]
impl From<Value> for Expr {
    fn from(value: Value) -> Self {
        use std::collections::BTreeMap;

        use value::Value::{Array, Boolean, Bytes, Float, Integer, Null, Object, Regex, Timestamp};

        match value {
            Bytes(v) => Literal::from(v).into(),
            Integer(v) => Literal::from(v).into(),
            Float(v) => Literal::from(v).into(),
            Boolean(v) => Literal::from(v).into(),
            Object(v) => {
                let object = crate::expression::Object::from(
                    v.into_iter()
                        .map(|(k, v)| (k, v.into()))
                        .collect::<BTreeMap<_, _>>(),
                );

                Container::new(container::Variant::from(object)).into()
            }
            Array(v) => {
                let array = crate::expression::Array::from(
                    v.into_iter().map(Expr::from).collect::<Vec<_>>(),
                );

                Container::new(container::Variant::from(array)).into()
            }
            Timestamp(v) => Literal::from(v).into(),
            Regex(v) => Literal::from(v).into(),
            Null => Literal::from(()).into(),
        }
    }
}

#[cfg(not(feature = "expr-literal"))]
impl From<Value> for Expr {
    fn from(_: Value) -> Self {
        Self::Noop(Noop)
    }
}

// -----------------------------------------------------------------------------

#[derive(thiserror::Error, Debug)]
pub enum Error {
    #[error("unhandled error")]
    Fallible { span: Span },

    #[error("expression type unavailable")]
    Missing { span: Span, feature: &'static str },
}

impl DiagnosticMessage for Error {
    fn code(&self) -> usize {
        use Error::{Fallible, Missing};

        match self {
            Fallible { .. } => 100,
            Missing { .. } => 900,
        }
    }

    fn labels(&self) -> Vec<Label> {
        use Error::{Fallible, Missing};

        match self {
            Fallible { span } => vec![
                Label::primary("expression can result in runtime error", span),
                Label::context("handle the error case to ensure runtime success", span),
            ],
            Missing { span, feature } => vec![
                Label::primary("expression type is disabled in this version of vrl", span),
                Label::context(
                    format!("build vrl using the `{}` feature to enable it", feature),
                    span,
                ),
            ],
        }
    }

    fn notes(&self) -> Vec<Note> {
        use Error::{Fallible, Missing};

        match self {
            Fallible { .. } => vec![Note::SeeErrorDocs],
            Missing { .. } => vec![],
        }
    }
}<|MERGE_RESOLUTION|>--- conflicted
+++ resolved
@@ -79,16 +79,6 @@
     /// An expression is allowed to fail, which aborts the running program.
     fn resolve(&self, ctx: &mut Context) -> Resolved;
 
-<<<<<<< HEAD
-    /// Emit LLVM IR that computes the `Value` for this expression.
-    #[cfg(feature = "llvm")]
-    fn emit_llvm<'ctx>(
-        &self,
-        _: (&mut LocalEnv, &mut ExternalEnv),
-        _: &mut crate::llvm::Context<'ctx>,
-    ) -> Result<(), String> {
-        Err("Called `emit_llvm` on an expression which is not supposed to emit LLVM IR".into())
-=======
     /// Resolve a batch of expression to concrete [`Value`]s.
     ///
     /// This method is executed at runtime.
@@ -103,7 +93,16 @@
 
             ctx.resolved_values[index] = self.resolve(&mut context);
         }
->>>>>>> 70940ac5
+    }
+
+    /// Emit LLVM IR that computes the `Value` for this expression.
+    #[cfg(feature = "llvm")]
+    fn emit_llvm<'ctx>(
+        &self,
+        _: (&mut LocalEnv, &mut ExternalEnv),
+        _: &mut crate::llvm::Context<'ctx>,
+    ) -> Result<(), String> {
+        Err("Called `emit_llvm` on an expression which is not supposed to emit LLVM IR".into())
     }
 
     /// Resolve an expression to a value without any context, if possible.
