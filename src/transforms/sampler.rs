use crate::{
<<<<<<< HEAD
    config::{
        log_schema, DataType, GenerateConfig, TransformConfig, TransformContext,
        TransformDescription,
    },
    event::{Event, LookupBuf},
=======
    config::{log_schema, DataType, GenerateConfig, TransformConfig, TransformDescription},
    event::Event,
>>>>>>> fae73712
    internal_events::{SamplerEventDiscarded, SamplerEventProcessed},
    transforms::{FunctionTransform, Transform},
};
use regex::RegexSet; // TODO: use regex::bytes
use serde::{Deserialize, Serialize};
use snafu::ResultExt;

#[derive(Deserialize, Serialize, Debug, Clone)]
#[serde(deny_unknown_fields)]
pub struct SamplerConfig {
    pub rate: u64,
    pub key_field: Option<LookupBuf>,
    #[serde(default)]
    pub pass_list: Vec<String>,
}

inventory::submit! {
    TransformDescription::new::<SamplerConfig>("sampler")
}

impl GenerateConfig for SamplerConfig {
    fn generate_config() -> toml::Value {
        toml::Value::try_from(Self {
            rate: 10,
            key_field: None,
            pass_list: Vec::new(),
        })
        .unwrap()
    }
}

#[async_trait::async_trait]
#[typetag::serde(name = "sampler")]
impl TransformConfig for SamplerConfig {
    async fn build(&self) -> crate::Result<Transform> {
        Ok(RegexSet::new(&self.pass_list)
            .map(|regex_set| Sampler::new(self.rate, self.key_field.clone(), regex_set))
            .map(Transform::function)
            .context(super::InvalidRegex)?)
    }

    fn input_type(&self) -> DataType {
        DataType::Log
    }

    fn output_type(&self) -> DataType {
        DataType::Log
    }

    fn transform_type(&self) -> &'static str {
        "sampler"
    }
}

#[derive(Clone, Debug)]
pub struct Sampler {
    rate: u64,
    key_field: LookupBuf,
    pass_list: RegexSet,
}

impl Sampler {
    pub fn new(rate: u64, key_field: Option<LookupBuf>, pass_list: RegexSet) -> Self {
        let key_field = key_field.unwrap_or_else(|| log_schema().message_key().into_buf());
        Self {
            rate,
            key_field,
            pass_list,
        }
    }
}

impl FunctionTransform for Sampler {
    fn transform(&mut self, output: &mut Vec<Event>, mut event: Event) {
        let message = event
            .as_log()
            .get(&self.key_field)
            .map(|v| v.to_string_lossy())
            .unwrap_or_else(|| "".into());

        emit!(SamplerEventProcessed);

        if self.pass_list.is_match(&message) {
            output.push(event);
        } else if seahash::hash(message.as_bytes()) % self.rate == 0 {
            event
                .as_mut_log()
                .insert(LookupBuf::from("sample_rate"), self.rate.to_string());

            output.push(event)
        } else {
            emit!(SamplerEventDiscarded);
        }
    }
}

#[cfg(test)]
mod tests {
    use super::*;
    use crate::event::Event;
    use approx::assert_relative_eq;
    use regex::RegexSet;

    #[test]
    fn genreate_config() {
        crate::test_util::test_generate_config::<SamplerConfig>();
    }

    #[test]
    fn samples_at_roughly_the_configured_rate() {
        let num_events = 10000;

        let events = random_events(num_events);
        let mut sampler = Sampler::new(2, None, RegexSet::new(&["na"]).unwrap());
        let total_passed = events
            .into_iter()
            .filter_map(|event| sampler.transform_one(event))
            .count();
        let ideal = 1.0 as f64 / 2.0 as f64;
        let actual = total_passed as f64 / num_events as f64;
        assert_relative_eq!(ideal, actual, epsilon = ideal * 0.5);

        let events = random_events(num_events);
        let mut sampler = Sampler::new(25, None, RegexSet::new(&["na"]).unwrap());
        let total_passed = events
            .into_iter()
            .filter_map(|event| sampler.transform_one(event))
            .count();
        let ideal = 1.0 as f64 / 25.0 as f64;
        let actual = total_passed as f64 / num_events as f64;
        assert_relative_eq!(ideal, actual, epsilon = ideal * 0.5);
    }

    #[test]
    fn consistently_samples_the_same_events() {
        let events = random_events(1000);
        let mut sampler = Sampler::new(2, None, RegexSet::new(&["na"]).unwrap());

        let first_run = events
            .clone()
            .into_iter()
            .filter_map(|event| sampler.transform_one(event))
            .collect::<Vec<_>>();
        let second_run = events
            .into_iter()
            .filter_map(|event| sampler.transform_one(event))
            .collect::<Vec<_>>();

        assert_eq!(first_run, second_run);
    }

    #[test]
    fn always_passes_events_matching_pass_list() {
        let event = Event::from("i am important");
        let mut sampler = Sampler::new(0, None, RegexSet::new(&["important"]).unwrap());
        let iterations = 0..1000;
        let total_passed = iterations
            .filter_map(|_| sampler.transform_one(event.clone()))
            .count();
        assert_eq!(total_passed, 1000);
    }

    #[test]
    fn handles_key_field() {
        let event = Event::from("nananana");
        let mut sampler = Sampler::new(0, Some("timestamp".into()), RegexSet::new(&[":"]).unwrap());
        let iterations = 0..1000;
        let total_passed = iterations
            .filter_map(|_| sampler.transform_one(event.clone()))
            .count();
        assert_eq!(total_passed, 1000);
    }

    #[test]
    fn sampler_adds_sampling_rate_to_event() {
        let events = random_events(10000);
        let mut sampler = Sampler::new(10, None, RegexSet::new(&["na"]).unwrap());
        let passing = events
            .into_iter()
            .filter(|s| {
                !s.as_log()[log_schema().message_key()]
                    .to_string_lossy()
                    .contains("na")
            })
            .find_map(|event| sampler.transform_one(event))
            .unwrap();
        assert_eq!(passing.as_log()["sample_rate"], "10".into());

        let events = random_events(10000);
        let mut sampler = Sampler::new(25, None, RegexSet::new(&["na"]).unwrap());
        let passing = events
            .into_iter()
            .filter(|s| {
                !s.as_log()[log_schema().message_key()]
                    .to_string_lossy()
                    .contains("na")
            })
            .find_map(|event| sampler.transform_one(event))
            .unwrap();
        assert_eq!(passing.as_log()["sample_rate"], "25".into());

        // If the event passed the regex check, don't include the sampling rate
        let mut sampler = Sampler::new(25, None, RegexSet::new(&["na"]).unwrap());
        let event = Event::from("nananana");
        let passing = sampler.transform_one(event).unwrap();
        assert!(passing.as_log().get("sample_rate").is_none());
    }

    fn random_events(n: usize) -> Vec<Event> {
        use rand::{thread_rng, Rng};
        use rand_distr::Alphanumeric;

        (0..n)
            .map(|_| {
                thread_rng()
                    .sample_iter(&Alphanumeric)
                    .take(10)
                    .collect::<String>()
            })
            .map(Event::from)
            .collect()
    }
}<|MERGE_RESOLUTION|>--- conflicted
+++ resolved
@@ -1,14 +1,6 @@
 use crate::{
-<<<<<<< HEAD
-    config::{
-        log_schema, DataType, GenerateConfig, TransformConfig, TransformContext,
-        TransformDescription,
-    },
+    config::{log_schema, DataType, GenerateConfig, TransformConfig, TransformDescription},
     event::{Event, LookupBuf},
-=======
-    config::{log_schema, DataType, GenerateConfig, TransformConfig, TransformDescription},
-    event::Event,
->>>>>>> fae73712
     internal_events::{SamplerEventDiscarded, SamplerEventProcessed},
     transforms::{FunctionTransform, Transform},
 };
