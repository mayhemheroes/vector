pub mod logs;
pub mod metrics;

use crate::{event::LookupBuf, sinks::splunk_hec};
use serde::{Deserialize, Serialize};

#[derive(Deserialize, Serialize, Debug, Eq, PartialEq, Clone)]
#[serde(rename_all = "snake_case")]
pub enum Encoding {
    Json,
    Text,
}

impl From<Encoding> for splunk_hec::Encoding {
    fn from(v: Encoding) -> Self {
        match v {
            Encoding::Json => splunk_hec::Encoding::Json,
            Encoding::Text => splunk_hec::Encoding::Text,
        }
    }
}

<<<<<<< HEAD
fn default_host_key() -> LookupBuf {
    crate::config::LogSchema::default().host_key().clone()
=======
fn host_key() -> String {
    crate::config::log_schema().host_key().to_string()
>>>>>>> 302b79af
}<|MERGE_RESOLUTION|>--- conflicted
+++ resolved
@@ -20,11 +20,6 @@
     }
 }
 
-<<<<<<< HEAD
-fn default_host_key() -> LookupBuf {
-    crate::config::LogSchema::default().host_key().clone()
-=======
-fn host_key() -> String {
-    crate::config::log_schema().host_key().to_string()
->>>>>>> 302b79af
+fn host_key() -> LookupBuf {
+    crate::config::log_schema().host_key().clone()
 }