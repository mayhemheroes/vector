use vector_config::configurable_component;

use crate::event::Event;

mod check_fields;
pub(self) mod datadog_search;
pub(crate) mod is_log;
pub(crate) mod is_metric;
mod vrl;

pub use self::vrl::VrlConfig;
use self::{
    check_fields::{CheckFields, CheckFieldsConfig},
    datadog_search::{DatadogSearchConfig, DatadogSearchRunner},
    is_log::{check_is_log, check_is_log_with_context},
    is_metric::{check_is_metric, check_is_metric_with_context},
    vrl::Vrl,
};

#[derive(Debug, Clone)]
pub enum Condition {
<<<<<<< HEAD
    Not(not::Not),
    IsLog(is_log::IsLog),
    IsMetric(is_metric::IsMetric),
    Vrl(vrl::Vrl),
    VrlLlvm(vrl::VrlLlvm),
    CheckFields(check_fields::CheckFields),
    DatadogSearch(datadog_search::DatadogSearchRunner),

    // used for benchmarks
    AlwaysPass,
    AlwaysFail,
}
=======
    /// Matches an event if it is a log.
    IsLog,
>>>>>>> 2b2259ce

    /// Matches an event if it is a metric.
    IsMetric,

    /// Matches an event with a [Vector Remap Language](https://vector.dev/docs/reference/vrl) (VRL) [boolean expression](https://vector.dev/docs/reference/vrl#boolean-expressions).
    Vrl(Vrl),

    /// Matches an event against an arbitrary set of predicate/value combinations.
    CheckFields(CheckFields),

    /// Matches an event with a [Datadog Search](https://docs.datadoghq.com/logs/explorer/search_syntax/) query.
    DatadogSearch(DatadogSearchRunner),

    /// Matches any event.
    ///
    /// Used only for internal testing.
    AlwaysPass,

    /// Matches no event.
    ///
    /// Used only for internal testing.
    AlwaysFail,
}

impl Condition {
    /// Checks if a condition is true.
    ///
    /// The event should not be modified, it is only mutable so it can be passed into VRL, but VRL type checking prevents mutation.
    #[allow(dead_code)]
    pub(crate) fn check(&self, e: Event) -> (bool, Event) {
        match self {
            Condition::IsLog => check_is_log(e),
            Condition::IsMetric => check_is_metric(e),
            Condition::Vrl(x) => x.check(e),
            Condition::CheckFields(x) => x.check(e),
            Condition::DatadogSearch(x) => x.check(e),
<<<<<<< HEAD
            Condition::Vrl(x) => x.check(e),
            Condition::VrlLlvm(x) => x.check(e),
            Condition::AlwaysPass => true,
            Condition::AlwaysFail => false,
=======
            Condition::AlwaysPass => (true, e),
            Condition::AlwaysFail => (false, e),
>>>>>>> 2b2259ce
        }
    }

    /// Checks if a condition is true, with a `Result`-oriented return for easier composition.
    ///
    /// This can be mildly expensive for conditions that do not often match, as it allocates a string for the error
    /// case. As such, it should typically be avoided in hot paths.
    pub(crate) fn check_with_context(&self, e: Event) -> (Result<(), String>, Event) {
        match self {
            Condition::IsLog => check_is_log_with_context(e),
            Condition::IsMetric => check_is_metric_with_context(e),
            Condition::Vrl(x) => x.check_with_context(e),
            Condition::CheckFields(x) => x.check_with_context(e),
            Condition::DatadogSearch(x) => x.check_with_context(e),
<<<<<<< HEAD
            Condition::Vrl(x) => x.check_with_context(e),
            Condition::VrlLlvm(x) => x.check_with_context(e),
            Condition::AlwaysPass => Ok(()),
            Condition::AlwaysFail => Ok(()),
=======
            Condition::AlwaysPass => (Ok(()), e),
            Condition::AlwaysFail => (Ok(()), e),
>>>>>>> 2b2259ce
        }
    }
}

/// An event matching condition.
///
/// Many methods exist for matching events, such as using a VRL expression, a Datadog Search query string,
/// or hard-coded matchers like "must be a metric" or "fields A, B, and C must match these constraints".
///
/// They can specified with an enum-style notation:
///
/// ```toml
/// condition.type = 'check_fields'
/// condition."message.equals" = 'hooray'
/// ```
#[configurable_component]
#[derive(Clone, Debug)]
#[serde(tag = "type", rename_all = "snake_case")]
pub enum ConditionConfig {
    /// Matches an event if it is a log.
    IsLog,

    /// Matches an event if it is a metric.
    IsMetric,

    /// Matches an event with a [Vector Remap Language](https://vector.dev/docs/reference/vrl) (VRL) [boolean expression](https://vector.dev/docs/reference/vrl#boolean-expressions).
    Vrl(#[configurable(derived)] VrlConfig),

    /// Matches an event against an arbitrary set of predicate/value combinations.
    CheckFields(#[configurable(derived)] CheckFieldsConfig),

    /// Matches an event with a [Datadog Search](https://docs.datadoghq.com/logs/explorer/search_syntax/) query.
    DatadogSearch(#[configurable(derived)] DatadogSearchConfig),
}

impl ConditionConfig {
    pub fn build(&self, enrichment_tables: &enrichment::TableRegistry) -> crate::Result<Condition> {
        match self {
            ConditionConfig::IsLog => Ok(Condition::IsLog),
            ConditionConfig::IsMetric => Ok(Condition::IsMetric),
            ConditionConfig::Vrl(x) => x.build(enrichment_tables),
            ConditionConfig::CheckFields(x) => x.build(enrichment_tables),
            ConditionConfig::DatadogSearch(x) => x.build(enrichment_tables),
        }
    }
}

pub trait Conditional: std::fmt::Debug {
    /// Checks if a condition is true.
    ///
    /// The event should not be modified, it is only mutable so it can be passed into VRL, but VRL type checking prevents mutation.
    fn check(&self, event: Event) -> (bool, Event);

    /// Checks if a condition is true, with a `Result`-oriented return for easier composition.
    ///
    /// This can be mildly expensive for conditions that do not often match, as it allocates a string for the error
    /// case. As such, it should typically be avoided in hot paths.
    fn check_with_context(&self, e: Event) -> (Result<(), String>, Event) {
        let (result, event) = self.check(e);
        if result {
            (Ok(()), event)
        } else {
            (Err("condition failed".into()), event)
        }
    }
}

pub trait ConditionalConfig: std::fmt::Debug + Send + Sync + dyn_clone::DynClone {
    fn build(&self, enrichment_tables: &enrichment::TableRegistry) -> crate::Result<Condition>;
}

dyn_clone::clone_trait_object!(ConditionalConfig);

/// An event matching condition.
///
/// Many methods exist for matching events, such as using a VRL expression, a Datadog Search query string,
/// or hard-coded matchers like "must be a metric" or "fields A, B, and C must match these constraints".
///
/// As VRL is the most common way to apply conditions to events, this type provides a shortcut to define VRL expressions
/// directly in configuration by passing the VRL expression as a string:
///
/// ```toml
/// condition = '.message == "hooray"'
/// ```
///
/// When other condition types are required, they can specified with an enum-style notation:
///
/// ```toml
/// condition.type = 'check_fields'
/// condition."message.equals" = 'hooray'
/// ```
#[configurable_component]
#[derive(Clone, Debug)]
#[serde(untagged)]
pub enum AnyCondition {
    /// A [Vector Remap Language](https://vector.dev/docs/reference/vrl) (VRL) [boolean expression](https://vector.dev/docs/reference/vrl#boolean-expressions).
    String(#[configurable(transparent)] String),

    /// A fully-specified condition.
    Map(#[configurable(derived)] ConditionConfig),
}

impl AnyCondition {
    pub fn build(&self, enrichment_tables: &enrichment::TableRegistry) -> crate::Result<Condition> {
        match self {
            AnyCondition::String(s) => {
                let vrl_config = VrlConfig {
                    source: s.clone(),
                    runtime: Default::default(),
                };
                vrl_config.build(enrichment_tables)
            }
            AnyCondition::Map(m) => m.build(enrichment_tables),
        }
    }
}

impl From<ConditionConfig> for AnyCondition {
    fn from(config: ConditionConfig) -> Self {
        Self::Map(config)
    }
}

#[cfg(test)]
mod tests {
    use indoc::indoc;
    use serde::Deserialize;

    use super::*;

    #[derive(Deserialize, Debug)]
    struct Test {
        condition: AnyCondition,
    }

    #[test]
    fn deserialize_anycondition_default() {
        let conf: Test = toml::from_str(r#"condition = ".nork == false""#).unwrap();
        assert_eq!(
            r#"String(".nork == false")"#,
            format!("{:?}", conf.condition)
        )
    }

    #[test]
    fn deserialize_anycondition_check_fields() {
        let conf: Test = toml::from_str(indoc! {r#"
            condition.type = "check_fields"
            condition."norg.equals" = "nork"
        "#})
        .unwrap();

        assert_eq!(
            r#"Map(CheckFields(CheckFieldsConfig { predicates: {"norg.equals": "nork"} }))"#,
            format!("{:?}", conf.condition)
        )
    }

    #[test]
    fn deserialize_anycondition_vrl() {
        let conf: Test = toml::from_str(indoc! {r#"
            condition.type = "vrl"
            condition.source = '.nork == true'
        "#})
        .unwrap();

        assert_eq!(
            r#"Map(Vrl(VrlConfig { source: ".nork == true", runtime: Ast }))"#,
            format!("{:?}", conf.condition)
        )
    }
}<|MERGE_RESOLUTION|>--- conflicted
+++ resolved
@@ -14,34 +14,23 @@
     datadog_search::{DatadogSearchConfig, DatadogSearchRunner},
     is_log::{check_is_log, check_is_log_with_context},
     is_metric::{check_is_metric, check_is_metric_with_context},
-    vrl::Vrl,
+    vrl::{Vrl, VrlLlvm},
 };
 
 #[derive(Debug, Clone)]
 pub enum Condition {
-<<<<<<< HEAD
-    Not(not::Not),
-    IsLog(is_log::IsLog),
-    IsMetric(is_metric::IsMetric),
-    Vrl(vrl::Vrl),
-    VrlLlvm(vrl::VrlLlvm),
-    CheckFields(check_fields::CheckFields),
-    DatadogSearch(datadog_search::DatadogSearchRunner),
-
-    // used for benchmarks
-    AlwaysPass,
-    AlwaysFail,
-}
-=======
     /// Matches an event if it is a log.
     IsLog,
->>>>>>> 2b2259ce
 
     /// Matches an event if it is a metric.
     IsMetric,
 
     /// Matches an event with a [Vector Remap Language](https://vector.dev/docs/reference/vrl) (VRL) [boolean expression](https://vector.dev/docs/reference/vrl#boolean-expressions).
     Vrl(Vrl),
+
+    /// Matches an event with a [Vector Remap Language](https://vector.dev/docs/reference/vrl) (VRL) [boolean expression](https://vector.dev/docs/reference/vrl#boolean-expressions),
+    /// using a runtime that compiles VRL to machine code using LLVM.
+    VrlLlvm(VrlLlvm),
 
     /// Matches an event against an arbitrary set of predicate/value combinations.
     CheckFields(CheckFields),
@@ -70,17 +59,11 @@
             Condition::IsLog => check_is_log(e),
             Condition::IsMetric => check_is_metric(e),
             Condition::Vrl(x) => x.check(e),
+            Condition::VrlLlvm(x) => x.check(e),
             Condition::CheckFields(x) => x.check(e),
             Condition::DatadogSearch(x) => x.check(e),
-<<<<<<< HEAD
-            Condition::Vrl(x) => x.check(e),
-            Condition::VrlLlvm(x) => x.check(e),
-            Condition::AlwaysPass => true,
-            Condition::AlwaysFail => false,
-=======
             Condition::AlwaysPass => (true, e),
             Condition::AlwaysFail => (false, e),
->>>>>>> 2b2259ce
         }
     }
 
@@ -93,17 +76,11 @@
             Condition::IsLog => check_is_log_with_context(e),
             Condition::IsMetric => check_is_metric_with_context(e),
             Condition::Vrl(x) => x.check_with_context(e),
+            Condition::VrlLlvm(x) => x.check_with_context(e),
             Condition::CheckFields(x) => x.check_with_context(e),
             Condition::DatadogSearch(x) => x.check_with_context(e),
-<<<<<<< HEAD
-            Condition::Vrl(x) => x.check_with_context(e),
-            Condition::VrlLlvm(x) => x.check_with_context(e),
-            Condition::AlwaysPass => Ok(()),
-            Condition::AlwaysFail => Ok(()),
-=======
             Condition::AlwaysPass => (Ok(()), e),
             Condition::AlwaysFail => (Ok(()), e),
->>>>>>> 2b2259ce
         }
     }
 }
@@ -132,6 +109,10 @@
     /// Matches an event with a [Vector Remap Language](https://vector.dev/docs/reference/vrl) (VRL) [boolean expression](https://vector.dev/docs/reference/vrl#boolean-expressions).
     Vrl(#[configurable(derived)] VrlConfig),
 
+    /// Matches an event with a [Vector Remap Language](https://vector.dev/docs/reference/vrl) (VRL) [boolean expression](https://vector.dev/docs/reference/vrl#boolean-expressions),
+    /// using a runtime that compiles VRL to machine code using LLVM.
+    VrlLlvm(#[configurable(derived)] VrlConfig),
+
     /// Matches an event against an arbitrary set of predicate/value combinations.
     CheckFields(#[configurable(derived)] CheckFieldsConfig),
 
@@ -145,6 +126,7 @@
             ConditionConfig::IsLog => Ok(Condition::IsLog),
             ConditionConfig::IsMetric => Ok(Condition::IsMetric),
             ConditionConfig::Vrl(x) => x.build(enrichment_tables),
+            ConditionConfig::VrlLlvm(x) => x.build(enrichment_tables),
             ConditionConfig::CheckFields(x) => x.build(enrichment_tables),
             ConditionConfig::DatadogSearch(x) => x.build(enrichment_tables),
         }
