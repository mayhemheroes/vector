--- conflicted
+++ resolved
@@ -67,10 +67,6 @@
             message = "Failed to forward event(s), downstream is closed.",
             error_code = STREAM_CLOSED,
             error_type = error_type::WRITER_FAILED,
-<<<<<<< HEAD
-=======
-            intentional = false,
->>>>>>> 9b73df35
             stage = error_stage::SENDING,
             count = %self.count,
         );
