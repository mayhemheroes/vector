#[cfg(feature = "api")]
use super::api;
#[cfg(feature = "datadog-pipelines")]
use super::datadog;
use super::{
    compiler, pipeline::Pipelines, provider, ComponentId, Config, EnrichmentTableConfig,
    EnrichmentTableOuter, HealthcheckOptions, SinkConfig, SinkOuter, SourceConfig, SourceOuter,
    TestDefinition, TransformOuter,
};
use indexmap::IndexMap;
use serde::{Deserialize, Serialize};
<<<<<<< HEAD
use std::collections::HashSet;
use vector_core::config::GlobalOptions;
use vector_core::default_data_dir;
use vector_core::transform::TransformConfig;
=======
use vector_core::{config::GlobalOptions, default_data_dir, transform::TransformConfig};
>>>>>>> f5fb7833

#[derive(Deserialize, Serialize, Debug, Default)]
#[serde(deny_unknown_fields)]
pub struct ConfigBuilder {
    #[serde(flatten)]
    pub global: GlobalOptions,
    #[cfg(feature = "api")]
    #[serde(default)]
    pub api: api::Options,
    #[cfg(feature = "datadog-pipelines")]
    #[serde(default)]
    pub datadog: datadog::Options,
    #[serde(default)]
    pub healthchecks: HealthcheckOptions,
    #[serde(default)]
    pub enrichment_tables: IndexMap<ComponentId, EnrichmentTableOuter>,
    #[serde(default)]
    pub sources: IndexMap<ComponentId, SourceOuter>,
    #[serde(default)]
    pub sinks: IndexMap<ComponentId, SinkOuter>,
    #[serde(default)]
    pub transforms: IndexMap<ComponentId, TransformOuter>,
    #[serde(default)]
    pub tests: Vec<TestDefinition>,
    pub provider: Option<Box<dyn provider::ProviderConfig>>,
    #[serde(default)]
    pub pipelines: Pipelines,
}

impl Clone for ConfigBuilder {
    fn clone(&self) -> Self {
        // This is a hack around the issue of cloning
        // trait objects. So instead to clone the config
        // we first serialize it into JSON, then back from
        // JSON. Originally we used TOML here but TOML does not
        // support serializing `None`.
        let json = serde_json::to_value(self).unwrap();
        serde_json::from_value(json).unwrap()
    }
}

impl From<Config> for ConfigBuilder {
    fn from(c: Config) -> Self {
        ConfigBuilder {
            global: c.global,
            #[cfg(feature = "api")]
            api: c.api,
            #[cfg(feature = "datadog-pipelines")]
            datadog: c.datadog,
            healthchecks: c.healthchecks,
            enrichment_tables: c.enrichment_tables,
            sources: c.sources,
            sinks: c.sinks,
            transforms: c.transforms,
            provider: None,
            tests: c.tests,
<<<<<<< HEAD
            pipelines: Default::default(),
=======
            pipelines: c.pipelines,
>>>>>>> f5fb7833
        }
    }
}

impl ConfigBuilder {
    // moves the pipeline transforms into regular scoped transforms
    // and add the output to the sources
    pub fn merge_pipelines(&mut self) -> Result<(), Vec<String>> {
        let mut errors = Vec::new();
        let global_inputs = self
            .transforms
            .keys()
            .chain(self.sources.keys())
            .filter(|id| id.is_global())
            .map(|id| id.id().to_string())
            .collect::<HashSet<_>>();

        let pipelines = std::mem::take(&mut self.pipelines);
        let pipeline_transforms = pipelines.into_scoped_transforms();

        for (component_id, pipeline_transform) in pipeline_transforms {
            // to avoid ambiguity, we forbid to use a component name in the pipeline scope
            // that is already used as the global scope.
            if global_inputs.contains(component_id.id()) {
                errors.push(format!(
                    "Component ID '{}' is already used.",
                    component_id.id()
                ));
                continue;
            }
            for input in pipeline_transform.outputs.iter() {
                if let Some(transform) = self.transforms.get_mut(input) {
                    transform.inputs.push(component_id.clone());
                } else if let Some(sink) = self.sinks.get_mut(input) {
                    sink.inputs.push(component_id.clone());
                } else {
                    errors.push(format!("Couldn't find transform or sink '{}'", input));
                }
            }
            self.transforms
                .insert(component_id, pipeline_transform.inner);
        }

        if errors.is_empty() {
            Ok(())
        } else {
            Err(errors)
        }
    }

    pub fn build(self) -> Result<Config, Vec<String>> {
        let (config, warnings) = self.build_with_warnings()?;

        for warning in warnings {
            warn!("{}", warning);
        }

        Ok(config)
    }

    pub fn build_with_warnings(self) -> Result<(Config, Vec<String>), Vec<String>> {
        compiler::compile(self)
    }

    pub fn add_enrichment_table<E: EnrichmentTableConfig + 'static, T: Into<String>>(
        &mut self,
        name: T,
        enrichment_table: E,
    ) {
        self.enrichment_tables.insert(
            ComponentId::from(name.into()),
            EnrichmentTableOuter::new(Box::new(enrichment_table)),
        );
    }

    pub fn add_source<S: SourceConfig + 'static, T: Into<String>>(&mut self, id: T, source: S) {
        self.sources
            .insert(ComponentId::from(id.into()), SourceOuter::new(source));
    }

    pub fn add_sink<S: SinkConfig + 'static, T: Into<String>>(
        &mut self,
        id: T,
        inputs: &[&str],
        sink: S,
    ) {
        let inputs = inputs.iter().map(ComponentId::from).collect::<Vec<_>>();
        let sink = SinkOuter::new(inputs, Box::new(sink));

        self.sinks.insert(ComponentId::from(id.into()), sink);
    }

    pub fn add_transform<T: TransformConfig + 'static, S: Into<String>>(
        &mut self,
        id: S,
        inputs: &[&str],
        transform: T,
    ) {
        let inputs = inputs
            .iter()
            .map(|value| ComponentId::from(value.to_string()))
            .collect::<Vec<_>>();
        let transform = TransformOuter {
            inner: Box::new(transform),
            inputs,
        };

        self.transforms
            .insert(ComponentId::from(id.into()), transform);
    }

    pub fn set_pipelines(&mut self, pipelines: Pipelines) {
        self.pipelines = pipelines;
    }

    pub fn append(&mut self, with: Self) -> Result<(), Vec<String>> {
        let mut errors = Vec::new();

        #[cfg(feature = "api")]
        if let Err(error) = self.api.merge(with.api) {
            errors.push(error);
        }

        #[cfg(feature = "datadog-pipelines")]
        {
            self.datadog = with.datadog;
        }

        self.provider = with.provider;

        if self.global.proxy.http.is_some() && with.global.proxy.http.is_some() {
            errors.push("conflicting values for 'proxy.http' found".to_owned());
        }

        if self.global.proxy.https.is_some() && with.global.proxy.https.is_some() {
            errors.push("conflicting values for 'proxy.https' found".to_owned());
        }

        if !self.global.proxy.no_proxy.is_empty() && !with.global.proxy.no_proxy.is_empty() {
            errors.push("conflicting values for 'proxy.no_proxy' found".to_owned());
        }

        self.global.proxy = self.global.proxy.merge(&with.global.proxy);

        if self.global.data_dir.is_none() || self.global.data_dir == default_data_dir() {
            self.global.data_dir = with.global.data_dir;
        } else if with.global.data_dir != default_data_dir()
            && self.global.data_dir != with.global.data_dir
        {
            // If two configs both set 'data_dir' and have conflicting values
            // we consider this an error.
            errors.push("conflicting values for 'data_dir' found".to_owned());
        }

        // If the user has multiple config files, we must *merge* log schemas
        // until we meet a conflict, then we are allowed to error.
        if let Err(merge_errors) = self.global.log_schema.merge(&with.global.log_schema) {
            errors.extend(merge_errors);
        }

        self.healthchecks.merge(with.healthchecks);

        with.enrichment_tables.keys().for_each(|k| {
            if self.enrichment_tables.contains_key(k) {
                errors.push(format!("duplicate enrichment_table name found: {}", k));
            }
        });
        with.sources.keys().for_each(|k| {
            if self.sources.contains_key(k) {
                errors.push(format!("duplicate source id found: {}", k));
            }
        });
        with.sinks.keys().for_each(|k| {
            if self.sinks.contains_key(k) {
                errors.push(format!("duplicate sink id found: {}", k));
            }
        });
        with.transforms.keys().for_each(|k| {
            if self.transforms.contains_key(k) {
                errors.push(format!("duplicate transform id found: {}", k));
            }
        });
        with.tests.iter().for_each(|wt| {
            if self.tests.iter().any(|t| t.name == wt.name) {
                errors.push(format!("duplicate test name found: {}", wt.name));
            }
        });
        if !errors.is_empty() {
            return Err(errors);
        }

        self.enrichment_tables.extend(with.enrichment_tables);
        self.sources.extend(with.sources);
        self.sinks.extend(with.sinks);
        self.transforms.extend(with.transforms);
        self.tests.extend(with.tests);

        Ok(())
    }

    #[cfg(test)]
    pub fn from_toml(input: &str) -> Self {
        crate::config::format::deserialize(input, Some(crate::config::format::Format::Toml))
            .unwrap()
    }
}

#[cfg(test)]
mod tests {
    use crate::config::pipeline::{Pipeline, Pipelines};
    use crate::config::ConfigBuilder;
    use indexmap::IndexMap;

    #[test]
    fn success() {
        let mut pipelines = IndexMap::new();
        pipelines.insert(
            "foo".into(),
            Pipeline::from_toml(
                r#"
        [transforms.bar]
        inputs = ["logs"]
        type = "remap"
        source = ""
        outputs = ["print"]
        "#,
            ),
        );
        let pipelines = Pipelines::from(pipelines);
        let mut builder = ConfigBuilder::from_toml(
            r#"
        [sources.logs]
        type = "generator"
        format = "syslog"

        [sinks.print]
        type = "console"
        encoding.codec = "json"
        "#,
        );
        builder.set_pipelines(pipelines);
        let result = builder.build();
        assert!(result.is_ok());
    }

    #[test]
    fn overlaping_transform_id() {
        let mut pipelines = IndexMap::new();
        pipelines.insert(
            "foo".into(),
            Pipeline::from_toml(
                r#"
        [transforms.bar]
        inputs = ["logs"]
        type = "remap"
        source = ""
        outputs = ["print"]
        "#,
            ),
        );
        let pipelines = Pipelines::from(pipelines);
        let mut builder = ConfigBuilder::from_toml(
            r#"
        [sources.logs]
        type = "generator"
        format = "syslog"

        [transforms.bar]
        inputs = ["logs"]
        type = "remap"
        source = ""

        [sinks.print]
        inputs = ["bar"]
        type = "console"
        encoding.codec = "json"
        "#,
        );
        builder.set_pipelines(pipelines);
        let errors = builder.build().unwrap_err();
        assert_eq!(errors[0], "Component ID 'bar' is already used.");
    }

    #[test]
    fn overlaping_pipeline_transform_id() {
        let mut pipelines = IndexMap::new();
        pipelines.insert(
            "foo".into(),
            Pipeline::from_toml(
                r#"
        [transforms.remap]
        inputs = ["logs"]
        type = "remap"
        source = ""
        outputs = ["print"]
        "#,
            ),
        );
        pipelines.insert(
            "bar".into(),
            Pipeline::from_toml(
                r#"
        [transforms.remap]
        inputs = ["logs"]
        type = "remap"
        source = ""
        outputs = ["print"]
        "#,
            ),
        );
        let pipelines = Pipelines::from(pipelines);
        let mut builder = ConfigBuilder::from_toml(
            r#"
        [sources.logs]
        type = "generator"
        format = "syslog"

        [sinks.print]
        type = "console"
        encoding.codec = "json"
        "#,
        );
        builder.set_pipelines(pipelines);
        let config = builder.build().unwrap();
        assert_eq!(config.transforms.len(), 2);
    }
}<|MERGE_RESOLUTION|>--- conflicted
+++ resolved
@@ -9,14 +9,8 @@
 };
 use indexmap::IndexMap;
 use serde::{Deserialize, Serialize};
-<<<<<<< HEAD
 use std::collections::HashSet;
-use vector_core::config::GlobalOptions;
-use vector_core::default_data_dir;
-use vector_core::transform::TransformConfig;
-=======
 use vector_core::{config::GlobalOptions, default_data_dir, transform::TransformConfig};
->>>>>>> f5fb7833
 
 #[derive(Deserialize, Serialize, Debug, Default)]
 #[serde(deny_unknown_fields)]
@@ -73,11 +67,7 @@
             transforms: c.transforms,
             provider: None,
             tests: c.tests,
-<<<<<<< HEAD
             pipelines: Default::default(),
-=======
-            pipelines: c.pipelines,
->>>>>>> f5fb7833
         }
     }
 }
