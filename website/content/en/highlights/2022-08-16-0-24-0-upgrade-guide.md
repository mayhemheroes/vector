--- conflicted
+++ resolved
@@ -16,13 +16,12 @@
 3. [`codec` field on sink `encoding` must be specified explicitly](#sink-encoding-codec)
 4. [`ndjson` on sink `encoding` is now `json` encoding + `newline_delimited` framing](#sink-encoding-json)
 5. [VRL type definition updates](#vrl-type-def)
-6. [Deprecation of modulus operator](#mod-deprecation)
-
 
 and **deprecations**:
 
 1. [`internal_metrics` source cardinality metric change]
 2. [Imminent removal of deprecated names for a select set of sources, transforms, and sinks](#deprecated-components)
+3. [Deprecation of modulus operator](#mod-deprecation)
 
 We cover them below to help you upgrade quickly:
 
@@ -171,7 +170,7 @@
 [documentation](/docs/reference/configuration/sources/internal_metrics/#internal_metrics_cardinality)
 for additional details.
 
-<<<<<<< HEAD
+
 #### Deprecation of modulus operator {#mod-deprecation}
 
 The modulus operator (`%`) is being deprecated in `0.24.0` in favor of the newly introduced `mod`
@@ -179,7 +178,7 @@
 to be repurposed for other uses. This also now additionally allows the option of simply aborting
 the `mod` function on an error instead of either capturing the error or using the "error coalescing"
 operator. The modulus operator will be completely removed as early as `0.25.0`.
-=======
+
 #### Imminent removal of deprecated names for a select set of sources, transforms, and sinks {#deprecated-components}
 
 In 0.22.0, we had announced the removal of certain deprecated transforms. Continuing that work, we
@@ -205,5 +204,4 @@
 
 - `new_relic_logs` (now `new_relic`)
 - `prometheus` (now `prometheus_exporter`)
-- `splunk_hec` (now `spelunk_hec_logs`)
->>>>>>> 6d712b11
+- `splunk_hec` (now `spelunk_hec_logs`)